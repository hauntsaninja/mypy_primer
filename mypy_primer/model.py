from __future__ import annotations

import asyncio
import difflib
import os
import re
import shlex
import shutil
import string
import subprocess
import textwrap
from collections import defaultdict
from dataclasses import dataclass, field
from pathlib import Path
from typing import Sequence

from mypy_primer.git_utils import ensure_repo_at_revision
from mypy_primer.globals import ctx
from mypy_primer.utils import Style, Venv, debug_print, has_uv, quote_path, run


@dataclass(frozen=True, kw_only=True)
class Project:
    location: str
    name_override: str | None = None

    mypy_cmd: str
    pyright_cmd: str | None

    install_cmd: str | None = None
    deps: list[str] | None = None
    needs_mypy_plugins: bool = False

    # if expected_success, there is a recent version of mypy which passes cleanly
    expected_mypy_success: bool = False
    expected_pyright_success: bool = False

    # cost is vaguely proportional to type check time
    # for mypy we use the compiled times
    cost: dict[str, int] = field(default_factory=dict)

    revision: str | None = None
    min_python_version: tuple[int, int] | None = None
    supported_platforms: list[str] | None = None

    def __post_init__(self) -> None:
        if self.deps:
            assert all(d[0] in string.ascii_letters for d in self.deps)

    # custom __repr__ that omits defaults.
    def __repr__(self) -> str:
        result = f"Project(location={self.location!r}, mypy_cmd={self.mypy_cmd!r}"
        if self.name_override:
            result += f", name_override={self.name_override!r}"
        if self.pyright_cmd:
            result += f", pyright_cmd={self.pyright_cmd!r}"
        if self.install_cmd:
            result += f", install_cmd={self.install_cmd!r}"
        if self.deps:
            result += f", deps={self.deps!r}"
        if self.needs_mypy_plugins:
            result += f", needs_mypy_plugins={self.needs_mypy_plugins!r}"
        if self.expected_mypy_success:
            result += f", expected_mypy_success={self.expected_mypy_success!r}"
        if self.expected_pyright_success:
            result += f", expected_pyright_success={self.expected_pyright_success!r}"
        if self.cost:
            result += f", cost={self.cost!r}"
        if self.revision:
            result += f", revision={self.revision!r}"
        if self.min_python_version:
            result += f", min_python_version={self.min_python_version!r}"
        if self.supported_platforms:
            result += f", supported_platforms={self.supported_platforms!r}"
        result += ")"
        return result

    @property
    def name(self) -> str:
        if self.name_override is not None:
            return self.name_override
        return Path(self.location).name

    @property
    def venv(self) -> Venv:
        return Venv(ctx.get().projects_dir / f"_{self.name}_venv")

    def expected_success(self, type_checker: str) -> bool:
        if type_checker == "mypy":
            return self.expected_mypy_success
        elif type_checker == "pyright":
            return self.expected_pyright_success
        else:
            raise ValueError(f"unknown type checker {type_checker}")

    def cost_for_type_checker(self, type_checker: str) -> int:
        default_cost = 5
        return self.cost.get(type_checker, default_cost)

    async def setup(self) -> None:
        if Path(self.location).exists():
            repo_dir = ctx.get().projects_dir / self.name
            if repo_dir.exists():
                shutil.rmtree(repo_dir)
            if Path(self.location).is_file():
                # allow a project to be a single file
                repo_dir.mkdir()
                shutil.copy(Path(self.location), repo_dir / Path(self.location).name)
            elif Path(self.location).is_dir() and not (Path(self.location) / ".git").exists():
                # allow a project to be a local folder (that isn't a git repo)
                shutil.copytree(Path(self.location), repo_dir)
        else:
            # usually projects are something clonable
            repo_dir = await ensure_repo_at_revision(
                self.location,
                ctx.get().projects_dir,
                self.revision,
                name_override=self.name_override,
            )
        assert repo_dir == ctx.get().projects_dir / self.name
        await self.venv.make_venv()

        with open(self.venv.site_packages / "primer_prepend.pth", "w") as f:
            # pth file that lets us put something at the *front* of sys.path
            f.write(
                r"""import os; import sys; exec('''env = os.environ.get("MYPY_PRIMER_PREPEND_PATH")\nif env: sys.path = env.split(os.pathsep) + sys.path''')"""
            )

        if self.install_cmd:
            assert "{install}" in self.install_cmd
            try:
                if has_uv():
                    install_cmd = self.install_cmd.format(
                        install=f"uv pip install --python {quote_path(self.venv.python)}"
                    )
                else:
                    install_cmd = self.install_cmd.format(
                        install=f"{quote_path(self.venv.python)} -m pip install"
                    )
                await run(
                    install_cmd,
                    shell=True,
                    cwd=repo_dir,
                    output=True,
                )
            except subprocess.CalledProcessError as e:
                if e.output:
                    print(e.output)
                if e.stderr:
                    print(e.stderr)
                raise RuntimeError(f"pip install failed for {self.name}") from e
        if self.deps:
            if has_uv():
                install_base = f"uv pip install --python {quote_path(self.venv.python)}"
            else:
                install_base = f"{quote_path(self.venv.python)} -m pip install"
            install_cmd = f"{install_base} {' '.join(self.deps)}"
            try:
                await run(install_cmd, shell=True, cwd=repo_dir, output=True)
            except subprocess.CalledProcessError as e:
                if e.output:
                    print(e.output)
                if e.stderr:
                    print(e.stderr)
                raise RuntimeError(f"dependency install failed for {self.name}") from e

    def get_mypy_cmd(self, mypy: str | Path, additional_flags: Sequence[str] = ()) -> str:
        mypy_cmd = self.mypy_cmd
        assert "{mypy}" in self.mypy_cmd
        mypy_cmd = mypy_cmd.format(mypy=mypy)

        python_exe = self.venv.python
        mypy_cmd += f" --python-executable={quote_path(python_exe)}"
        if additional_flags:
            mypy_cmd += " " + " ".join(additional_flags)
        if ctx.get().output == "concise":
            mypy_cmd += "  --no-pretty --no-error-summary"

        mypy_cmd += " --warn-unused-ignores --warn-redundant-casts"
        mypy_cmd += (
            f" --no-incremental --cache-dir={os.devnull} --show-traceback --soft-error-limit=-1"
        )
        return mypy_cmd

    async def run_mypy(
        self, mypy: Path, typeshed_dir: Path | None, prepend_path: Path | None
    ) -> TypeCheckResult:
        env = os.environ.copy()
        env["MYPY_FORCE_COLOR"] = "1"

        mypy_path = []  # TODO: this used to be exposed, could be useful to expose it again
        additional_flags = ctx.get().additional_flags.copy()
        if typeshed_dir is not None:
            additional_flags.append(f"--custom-typeshed-dir={quote_path(typeshed_dir)}")
            mypy_path += list(map(str, typeshed_dir.glob("stubs/*")))

        if "MYPYPATH" in env:
            mypy_path = env["MYPYPATH"].split(os.pathsep) + mypy_path
        env["MYPYPATH"] = os.pathsep.join(mypy_path)
        if prepend_path is not None:
            env["MYPY_PRIMER_PREPEND_PATH"] = str(prepend_path)

        if self.needs_mypy_plugins:
            env["MYPY_PRIMER_PLUGIN_SITE_PACKAGES"] = str(self.venv.site_packages)

        mypy_cmd = self.get_mypy_cmd(mypy, additional_flags)
        proc, runtime = await run(
            mypy_cmd,
            shell=True,
            output=True,
            check=False,
            cwd=ctx.get().projects_dir / self.name,
            env=env,
        )
        if ctx.get().debug:
            debug_print(f"{Style.BLUE}{mypy} on {self.name} took {runtime:.2f}s{Style.RESET}")

        output = proc.stderr + proc.stdout

        # Various logic to reduce noise in the diff
        if typeshed_dir is not None:
            # Differing line numbers and typeshed paths create noisy diffs.
            # Not a problem for stdlib because mypy silences errors from --custom-typeshed-dir.
            output = "".join(
                line
                for line in output.splitlines(keepends=True)
                if not line.startswith(str(typeshed_dir / "stubs"))
            )

        # Redact "note" lines which contain base_dir
        # Avoids noisy diffs when e.g., mypy points to a stub definition
        base_dir_re = (
            f"({re.escape(str(ctx.get().base_dir))}"
            f"|{re.escape(str(ctx.get().base_dir.resolve()))})"
            ".*: note:"
        )
        output = re.sub(base_dir_re, "note:", output)

        # Avoids some noise in tracebacks
        if "error: INTERNAL ERROR" in output:
            output = re.sub('File ".*/mypy', 'File "', output)

        return TypeCheckResult(
            mypy_cmd, output, not bool(proc.returncode), self.expected_mypy_success, runtime
        )

    def get_pyright_cmd(self, pyright: Path, additional_flags: Sequence[str] = ()) -> str:
        pyright_cmd = self.pyright_cmd or "{pyright}"
        assert "{pyright}" in pyright_cmd
        if additional_flags:
            pyright_cmd += " " + " ".join(additional_flags)
        pyright_cmd = pyright_cmd.format(pyright=f"node {pyright}")
        return pyright_cmd

    async def run_pyright(
        self, pyright: Path, typeshed_dir: Path | None, prepend_path: Path | None
    ) -> TypeCheckResult:
        env = os.environ.copy()
        additional_flags = ctx.get().additional_flags.copy()
        if typeshed_dir is not None:
            additional_flags.append(f"--typeshedpath {quote_path(typeshed_dir)}")
        if prepend_path is not None:
            env["MYPY_PRIMER_PREPEND_PATH"] = str(prepend_path)

        pyright_cmd = self.get_pyright_cmd(pyright, additional_flags)
<<<<<<< HEAD
        pyright_cmd = f"{self.venv.activate_cmd} && {pyright_cmd}"
=======
        pyright_cmd = f"{self.venv.activate_cmd}; {pyright_cmd}"
>>>>>>> dc9ac300
        proc, runtime = await run(
            pyright_cmd,
            shell=True,
            output=True,
            check=False,
            cwd=ctx.get().projects_dir / self.name,
            env=env,
        )
        if ctx.get().debug:
            debug_print(f"{Style.BLUE}{pyright} on {self.name} took {runtime:.2f}s{Style.RESET}")

        output = proc.stderr + proc.stdout
        return TypeCheckResult(
            pyright_cmd, output, not bool(proc.returncode), self.expected_pyright_success, runtime
        )

    async def run_typechecker(
        self, type_checker: Path, typeshed_dir: Path | None, *, prepend_path: Path | None
    ) -> TypeCheckResult:
        if ctx.get().type_checker == "mypy":
            return await self.run_mypy(type_checker, typeshed_dir, prepend_path)
        elif ctx.get().type_checker == "pyright":
            return await self.run_pyright(type_checker, typeshed_dir, prepend_path)
        else:
            raise ValueError(f"Unknown type checker: {ctx.get().type_checker}")

    async def primer_result(
        self,
        new_type_checker: Path,
        old_type_checker: Path,
        new_typeshed: Path | None,
        old_typeshed: Path | None,
        new_prepend_path: Path | None,
        old_prepend_path: Path | None,
    ) -> PrimerResult:
        await self.setup()
        new_result, old_result = await asyncio.gather(
            self.run_typechecker(new_type_checker, new_typeshed, prepend_path=new_prepend_path),
            self.run_typechecker(old_type_checker, old_typeshed, prepend_path=old_prepend_path),
        )
        return PrimerResult(self, new_result, old_result)

    async def mypy_source_paths(self, mypy_python: str) -> list[Path]:
        await self.setup()
        mypy_cmd = self.get_mypy_cmd(mypy="mypyprimersentinel")
        mypy_cmd = mypy_cmd.split("mypyprimersentinel", maxsplit=1)[1]
        program = """
import io, sys, mypy.fscache, mypy.main
args = sys.argv[1:]
fscache = mypy.fscache.FileSystemCache()
sources, _ = mypy.main.process_options(args, io.StringIO(), io.StringIO(), fscache=fscache)
for source in sources:
    if source.path is not None:  # can happen for modules...
        print(source.path)
"""
        # the extra shell stuff here makes sure we expand globs in mypy_cmd
        proc, _ = await run(
            f"{mypy_python} -c {shlex.quote(program)} {mypy_cmd}",
            output=True,
            cwd=ctx.get().projects_dir / self.name,
            shell=True,
        )
        return [ctx.get().projects_dir / self.name / p for p in proc.stdout.splitlines()]

    @classmethod
    def from_location(cls, location: str) -> Project:
        additional_flags = ""
        if Path(location).is_file():
            with open(location, encoding="UTF-8") as f:
                header = f.readline().strip()
                if header.startswith("# flags:"):
                    additional_flags = header[len("# flags:") :]
        return Project(
            location=location, mypy_cmd=f"{{mypy}} {location} {additional_flags}", pyright_cmd=None
        )


@dataclass(frozen=True)
class TypeCheckResult:
    command: str
    output: str
    success: bool
    expected_success: bool
    runtime: float

    def __str__(self) -> str:
        ret = "> " + self.command + f" ({self.runtime:0.1f}s)\n"
        if self.expected_success and not self.success:
            ret += f"{Style.RED}{Style.BOLD}UNEXPECTED FAILURE{Style.RESET}\n"
        ret += textwrap.indent(self.output, "\t")
        return ret


@dataclass(frozen=True)
class PrimerResult:
    project: Project
    new_result: TypeCheckResult
    old_result: TypeCheckResult
    diff: str = field(init=False, repr=False, compare=False)

    def __post_init__(self) -> None:
        object.__setattr__(self, "diff", self._get_diff())

    def _get_diff(self) -> str:
        d = difflib.Differ()

        old_output = self.old_result.output
        new_output = self.new_result.output

        old_lines = old_output.splitlines()
        new_lines = new_output.splitlines()

        def canonicalise(line: str) -> str:
            # Replace type variable IDs, see https://github.com/hauntsaninja/mypy_primer/issues/126
            return re.sub(r"`\d+", "", line[2:])

        # mypy's output appears to be nondeterministic for some same line errors, e.g. on pypa/pip
        # Work around that by ignoring identical removal and addition pairs, e.g.
        # "- a.py:1: error xyz" and "+ a.py:1: error xyz"
        diff_lines = [line for line in d.compare(old_lines, new_lines) if line[0] in ("+", "-")]
        net_change: dict[str, int] = defaultdict(int)
        for line in diff_lines:
            cline = canonicalise(line)
            net_change[cline] += 1 if line[0] == "+" else -1

        output_lines: list[str] = []
        for line in diff_lines:
            cline = canonicalise(line)
            if line[0] == "+" and net_change[cline] > 0:
                output_lines.append(line)
                net_change[cline] -= 1
            elif line[0] == "-" and net_change[cline] < 0:
                output_lines.append(line)
                net_change[cline] += 1

        return "\n".join(output_lines)

    def header(self) -> str:
        ret = f"\n{Style.BOLD}{self.project.name}{Style.RESET}\n"
        ret += self.project.location + "\n"
        return ret

    def format_concise(self) -> str:
        runtime_diff = abs(self.new_result.runtime - self.old_result.runtime)
        runtime_ratio = self.new_result.runtime / self.old_result.runtime
        if runtime_ratio < 1:
            speed = "faster"
            runtime_ratio = 1 / runtime_ratio
        else:
            speed = "slower"

        # TODO: this is disabled because it has gotten noisy again
        has_runtime_diff = runtime_diff > 10 and runtime_ratio > 1.4 and False

        if not self.diff and not has_runtime_diff:
            return ""

        ret = f"{self.project.name} ({self.project.location})"
        if has_runtime_diff:
            ret += (
                f": {runtime_ratio:.2f}x {speed} "
                f"({self.old_result.runtime:.1f}s -> {self.new_result.runtime:.1f}s "
                "in a single noisy sample)"
            )
        if self.diff:
            ret += "\n" + self.diff
        return ret

    def format_diff_only(self) -> str:
        ret = self.header()

        if self.diff:
            ret += "----------\n"
            ret += textwrap.indent(self.diff, "\t")
            ret += "\n"

        ret += "==========\n"
        return ret

    def format_full(self) -> str:
        ret = self.header()
        ret += "----------\n\n"
        ret += "old\n"
        ret += str(self.old_result)
        ret += "----------\n\n"
        ret += "new\n"
        ret += str(self.new_result)

        if self.diff:
            ret += "----------\n\n"
            ret += "diff\n"
            ret += textwrap.indent(self.diff, "\t")
            ret += "\n"

        ret += "==========\n"
        return ret<|MERGE_RESOLUTION|>--- conflicted
+++ resolved
@@ -263,11 +263,7 @@
             env["MYPY_PRIMER_PREPEND_PATH"] = str(prepend_path)
 
         pyright_cmd = self.get_pyright_cmd(pyright, additional_flags)
-<<<<<<< HEAD
-        pyright_cmd = f"{self.venv.activate_cmd} && {pyright_cmd}"
-=======
         pyright_cmd = f"{self.venv.activate_cmd}; {pyright_cmd}"
->>>>>>> dc9ac300
         proc, runtime = await run(
             pyright_cmd,
             shell=True,
