from __future__ import annotations

import asyncio
import functools
import re
import shlex
import shutil
import subprocess
import sys
import time
import venv
from enum import Enum
from pathlib import Path
from typing import Any

from mypy_primer.globals import ctx

if sys.platform == "win32":
    import tempfile

    TEMP_DIR = tempfile.gettempdir()
else:
    TEMP_DIR = "/tmp"


if sys.platform == "win32":
    # shlex.quote() doesn't work on Windows

    ILLEGAL_PATH_CHARS = set('*?"<>')

    def quote_path(path: Path) -> str:
        path = str(path)
        if set(path) & ILLEGAL_PATH_CHARS:
            raise ValueError(
                'Illegal character in {path!r}: Windows paths cannot contain *, ?, ", <, or >'
            )
        return '"' + path + '"'

else:

    def quote_path(path: Path) -> str:
        return shlex.quote(str(path))


class Style(str, Enum):
    RED = "\033[91m"
    BLUE = "\033[94m"
    BOLD = "\033[1m"
    DIM = "\033[2m"
    RESET = "\033[0m"

    # In Python 3.11, Enum.__format__ by default returns "Style.RED",
    # while previously it returned the value of the enum member. Once
    # we support only 3.11, we can inherit from enum.StrEnum and remove
    # this method.
    def __format__(self, format_spec: str) -> str:
        return self.value


def strip_colour_code(text: str) -> str:
    return re.sub("\x1b(\\[\\d*?m|\\(.)", "", text)


def debug_print(obj: Any) -> None:
    assert ctx.get().debug
    print(obj, file=sys.stderr)


_semaphore: asyncio.Semaphore | None = None


async def run(
    cmd: str | list[str],
    *,
    shell: bool = False,
    output: bool = False,
    check: bool = True,
    **kwargs: Any,
) -> tuple[subprocess.CompletedProcess[str], float]:
    if output:
        kwargs["stdout"] = subprocess.PIPE
        kwargs["stderr"] = subprocess.PIPE
    else:
        kwargs.setdefault("stdout", subprocess.DEVNULL)
        kwargs.setdefault("stderr", subprocess.DEVNULL)

    global _semaphore
    if _semaphore is None:
        _semaphore = asyncio.BoundedSemaphore(ctx.get().concurrency)
    async with _semaphore:
        if ctx.get().debug:
            log = cmd if shell else shlex.join(cmd)
            log = f"{Style.BLUE}{log}"
            if "cwd" in kwargs:
                log += f"\t{Style.DIM} in {kwargs['cwd']}"
            log += Style.RESET
            debug_print(log)

        if shell:
            assert isinstance(cmd, str)
            proc = await asyncio.create_subprocess_shell(cmd, **kwargs)
        else:
            assert isinstance(cmd, list)
            proc = await asyncio.create_subprocess_exec(*cmd, **kwargs)
        start_t = time.perf_counter()
        stdout_b, stderr_b = await proc.communicate()
        end_t = time.perf_counter()

    stdout = stdout_b.decode("utf-8") if stdout_b is not None else None
    stderr = stderr_b.decode("utf-8") if stderr_b is not None else None
    assert proc.returncode is not None
    if check and proc.returncode:
        raise subprocess.CalledProcessError(proc.returncode, cmd, output=stdout, stderr=stderr)
    return subprocess.CompletedProcess(cmd, proc.returncode, stdout, stderr), end_t - start_t


@functools.cache
def has_uv() -> bool:
    return bool(shutil.which("uv"))


class Venv:
    def __init__(self, dir: Path) -> None:
        self.dir = dir

    @property
    def bin(self) -> Path:
        if sys.platform == "win32":
            BIN_DIR = "scripts"
        else:
            BIN_DIR = "bin"
        return self.dir / BIN_DIR

    def script(self, name: str) -> Path:
        if sys.platform == "win32":
            return self.bin / f"{name}.exe"
        else:
            return self.bin / name

    @property
    def python(self) -> Path:
        return self.script("python")

    @property
    def site_packages(self) -> Path:
        if sys.platform == "win32":
            return self.dir / "Lib" / "site-packages"
        else:
            pyname = f"python{sys.version_info.major}.{sys.version_info.minor}"
            return self.dir / "lib" / pyname / "site-packages"

    @property
    def activate_cmd(self) -> str:
        if sys.platform == "win32":
            return str(self.bin / "activate.bat")
        else:
<<<<<<< HEAD
            return f"source {self.bin / 'activate'}"
=======
            return f". {self.bin / 'activate'}"
>>>>>>> dc9ac300

    async def make_venv(self) -> None:
        if has_uv():
            await run(["uv", "venv", str(self.dir), "--python", sys.executable, "--seed"])
        else:
            venv.create(self.dir, with_pip=True, clear=True)


def line_count(path: Path) -> int:
    if path.is_dir():
        return 0
    buf_size = 1024 * 1024
    try:
        with open(path, "rb") as f:
            buf_iter = iter(lambda: f.raw.read(buf_size), b"")
            return sum(buf.count(b"\n") for buf in buf_iter)
    except FileNotFoundError:
        return 0


def get_npm() -> str:
    npm_path = shutil.which("npm")
    if npm_path is None:
        raise RuntimeError("'npm' is not found.")
    if sys.platform == "win32":
        # On Windows, npm is typically installed as 'npm.cmd'
        # and `subprocess` requires full name for it to run.
        return Path(npm_path).name
    else:
        return "npm"<|MERGE_RESOLUTION|>--- conflicted
+++ resolved
@@ -154,11 +154,7 @@
         if sys.platform == "win32":
             return str(self.bin / "activate.bat")
         else:
-<<<<<<< HEAD
-            return f"source {self.bin / 'activate'}"
-=======
             return f". {self.bin / 'activate'}"
->>>>>>> dc9ac300
 
     async def make_venv(self) -> None:
         if has_uv():
