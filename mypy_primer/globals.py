from __future__ import annotations

import argparse
import contextvars
import multiprocessing
from dataclasses import dataclass, field
from pathlib import Path

import mypy_primer.utils


@dataclass
class _Args:
    # type checker group
    new: str | None
    old: str | None
    repo: str | None
    type_checker: str
    mypyc_compile_level: int | None
<<<<<<< HEAD
    mypy_install_librt: bool
=======
    debug_build: bool
>>>>>>> 0ee3d633

    custom_typeshed_repo: str
    new_typeshed: str | None
    old_typeshed: str | None
    new_prepend_path: Path | None
    old_prepend_path: Path | None

    additional_flags: list[str]

    # project group
    project_selector: str | None
    known_dependency_selector: str | None
    local_project: str | None
    expected_success: bool
    project_date: str | None

    shard_index: int | None
    num_shards: int | None

    # output group
    output: str
    old_success: bool
    show_speed_regression: bool

    # modes group
    coverage: bool
    bisect: bool
    bisect_output: str | None
    validate_expected_success: bool
    measure_project_runtimes: bool

    # primer group
    concurrency: int
    base_dir: Path
    debug: bool
    clear: bool

    projects_dir: Path = field(init=False)


ctx = contextvars.ContextVar[_Args]("args")


def parse_options(argv: list[str]) -> _Args:
    parser = argparse.ArgumentParser()

    type_checker_group = parser.add_argument_group("type checker")
    type_checker_group.add_argument(
        "--new",
        help=(
            "new type checker version, defaults to HEAD "
            "(pypi version, anything commit-ish, or isoformatted date)"
        ),
    )
    type_checker_group.add_argument(
        "--old",
        help=(
            "old type checker version, defaults to latest tag "
            "(pypi version, anything commit-ish, or isoformatted date)"
        ),
    )
    type_checker_group.add_argument(
        "--type-checker",
        default="mypy",
        choices=["mypy", "pyright", "ty", "pyrefly"],
        help="type checker to use",
    )
    type_checker_group.add_argument(
        "--repo",
        help=(
            "type checker repo to use (passed to git clone. if unspecified, we first try pypi, "
            "then fall back to github)"
        ),
    )
    type_checker_group.add_argument(
        "--debug-build",
        action="store_true",
        help="build the type checker in debug mode (only relevant for pyrefly/ty)",
    )
    type_checker_group.add_argument(
        "--mypyc-compile-level",
        default=None,
        type=int,
        help="Compile mypy with the given mypyc optimisation level",
    )
    type_checker_group.add_argument(
        "--mypy-install-librt",
        action="store_true",
        help="(Experimental) Whether to install the mypyc C runtime library "
        "(mypyc/lib-rt) when using mypy as the type checker",
    )

    type_checker_group.add_argument(
        "--custom-typeshed-repo",
        default="https://github.com/python/typeshed",
        help="typeshed repo to use (passed to git clone)",
    )
    type_checker_group.add_argument(
        "--new-typeshed",
        help="new typeshed version, defaults to vendored (commit-ish or isoformatted date)",
    )
    type_checker_group.add_argument(
        "--old-typeshed",
        help="old typeshed version, defaults to vendored (commit-ish, or isoformatted date)",
    )
    type_checker_group.add_argument(
        "--new-prepend-path",
        type=lambda s: Path(s).absolute(),
        help="a path to prepend to sys.path for new run",
    )
    type_checker_group.add_argument(
        "--old-prepend-path",
        type=lambda s: Path(s).absolute(),
        help="a path to prepend to sys.path for old run",
    )

    type_checker_group.add_argument(
        "--additional-flags",
        help="additional flags to pass to the type checker",
        nargs="*",
        default=[],
    )

    proj_group = parser.add_argument_group("project selection")
    proj_group.add_argument(
        "-k", "--project-selector", help="regex to filter projects (matches against location)"
    )
    proj_group.add_argument(
        "--known-dependency-selector",
        help="select all projects that depend on a given known project",
    )
    proj_group.add_argument(
        "-p",
        "--local-project",
        help=(
            "run only on the given file or directory. if a single file, supports a "
            "'# flags: ...' comment, like mypy unit tests"
        ),
    )
    proj_group.add_argument(
        "--expected-success",
        action="store_true",
        help=(
            "filter to hardcoded subset of projects marked as having had a recent mypy version succeed"
        ),
    )
    proj_group.add_argument(
        "--project-date",
        help="checkout all projects as they were on a given date, in case of bitrot",
    )
    proj_group.add_argument(
        "--num-shards", type=int, help="number of shards to distribute projects across"
    )
    proj_group.add_argument(
        "--shard-index", type=int, help="run only on the given shard of projects"
    )

    output_group = parser.add_argument_group("output")
    output_group.add_argument(
        "-o",
        "--output",
        choices=("full", "diff", "concise"),
        default="full",
        help=(
            "'full' shows both outputs + diff; 'diff' shows only the diff; 'concise' shows only"
            " the diff but very compact"
        ),
    )
    output_group.add_argument(
        "--old-success",
        action="store_true",
        help="only output a result for a project if the old type checker run was successful",
    )
    output_group.add_argument(
        "--show-speed-regression",
        action="store_true",
        help="show speed regression for each project",
    )

    modes_group = parser.add_argument_group("modes")
    modes_group.add_argument(
        "--coverage", action="store_true", help="count files and lines covered"
    )
    modes_group.add_argument(
        "--bisect", action="store_true", help="find first mypy revision to introduce a difference"
    )
    modes_group.add_argument(
        "--bisect-output", help="find first mypy revision with output matching given regex"
    )
    modes_group.add_argument(
        "--validate-expected-success",
        action="store_true",
        help="check if projects marked as expected success pass cleanly",
    )
    modes_group.add_argument(
        "--measure-project-runtimes", action="store_true", help="measure project runtimes"
    )

    primer_group = parser.add_argument_group("primer")
    primer_group.add_argument(
        "-j",
        "--concurrency",
        default=multiprocessing.cpu_count(),
        type=int,
        help="number of subprocesses to use at a time",
    )
    primer_group.add_argument("--debug", action="store_true", help="print commands as they run")
    primer_group.add_argument(
        "--base-dir",
        default=Path(mypy_primer.utils.TEMP_DIR) / "mypy_primer",
        type=Path,
        help="dir to store repos and venvs",
    )
    primer_group.add_argument("--clear", action="store_true", help="delete repos and venvs")

    ret = _Args(**vars(parser.parse_args(argv)))

    if (ret.num_shards is not None) != (ret.shard_index is not None):
        parser.error("--shard-index and --num-shards must be used together")
    if ret.type_checker != "mypy" and ret.mypyc_compile_level is not None:
        parser.error("--mypyc-compile-level can only be used with --type-checker=mypy")
    if ret.debug_build and ret.type_checker not in {"pyrefly", "ty"}:
        parser.error(
            "`--debug-build` can only be used with `--type-checker=pyrefly` or `--type-checker=ty`"
        )

    return ret


def parse_options_and_set_ctx(argv: list[str]) -> _Args:
    args = parse_options(argv)
    ctx.set(args)
    return args<|MERGE_RESOLUTION|>--- conflicted
+++ resolved
@@ -17,11 +17,8 @@
     repo: str | None
     type_checker: str
     mypyc_compile_level: int | None
-<<<<<<< HEAD
     mypy_install_librt: bool
-=======
     debug_build: bool
->>>>>>> 0ee3d633
 
     custom_typeshed_repo: str
     new_typeshed: str | None
