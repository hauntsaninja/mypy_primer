from __future__ import annotations

import difflib
import subprocess
import sys

from mypy_primer.model import Project

# projects to re-enable:
# - https://github.com/edgedb/edgedb
# - https://github.com/twisted/twisted (needs mypy-zope plugin)

# repos with plugins
# - https://github.com/dry-python/returns
# - https://github.com/strawberry-graphql/strawberry
# - https://github.com/r-spacex/submanager
# - https://github.com/NeilGirdhar/efax


def update_projects(projects: list[Project], check: bool = False) -> None:
    # modifies `get_projects` in place.
    result = []
    with open(__file__) as f:
        keep = True
        for line in f:
            if line.endswith("\n"):
                line = line[:-1]
            if line == "    projects = [":
                result.append(f"    projects = {projects!r}")
                keep = False
            if keep:
                result.append(line)
            if line == "    ]":
                keep = True

    if check:
        code_proc = subprocess.run(
            ["black", "-"], input="\n".join(result), capture_output=True, text=True
        )
        code_proc.check_returncode()
        code = code_proc.stdout

        with open(__file__) as f:
            in_file = f.read()
            if in_file != code:
                diff = difflib.context_diff(
                    in_file.splitlines(keepends=True),
                    code.splitlines(keepends=True),
                    fromfile=__file__,
                    tofile=__file__,
                )
                print("".join(diff))
                sys.exit(1)
    else:
        with open(__file__, "w") as f:
            f.write("\n".join(result))


def get_projects() -> list[Project]:
    projects = [
        Project(
            location="https://github.com/python/mypy",
            mypy_cmd="{mypy} --config-file mypy_self_check.ini -p mypy -p mypyc",
            pip_cmd="{pip} install pytest types-psutil types-setuptools filelock tomli",
            expected_mypy_success=True,
            mypy_cost=20,
        ),
        Project(
            location="https://github.com/hauntsaninja/mypy_primer",
            mypy_cmd="{mypy} -p mypy_primer --strict",
            expected_mypy_success=True,
        ),
        Project(
            location="https://github.com/psf/black",
            mypy_cmd="{mypy} src",
            pip_cmd="{pip} install aiohttp click pathspec tomli platformdirs",
            expected_mypy_success=True,
        ),
        Project(
            location="https://github.com/hauntsaninja/pyp",
            mypy_cmd="{mypy} --strict -m pyp",
            pyright_cmd="{pyright}",
            expected_mypy_success=True,
        ),
        Project(
            location="https://github.com/pytest-dev/pytest",
            mypy_cmd="{mypy} src testing",
            pip_cmd="{pip} install attrs py types-setuptools",
            expected_mypy_success=True,
        ),
        Project(
            location="https://github.com/pandas-dev/pandas",
            mypy_cmd="{mypy} pandas",
            pyright_cmd="{pyright} pandas",
            pip_cmd=(
                "{pip} install numpy types-python-dateutil types-pytz types-PyMySQL"
                " types-setuptools pytest"
            ),
            expected_mypy_success=True,
            mypy_cost=120,
        ),
        Project(
            location="https://github.com/pycqa/pylint",
            mypy_cmd="{mypy} pylint/checkers --ignore-missing-imports",
            pip_cmd="{pip} install types-toml",
            expected_mypy_success=True,
        ),
        Project(
            location="https://github.com/aio-libs/aiohttp",
            mypy_cmd="{mypy} aiohttp",
            pip_cmd="AIOHTTP_NO_EXTENSIONS=1 {pip} install -e . pytest",
            expected_mypy_success=True,
        ),
        Project(
            location="https://github.com/python-attrs/attrs",
            mypy_cmd=(
                "{mypy} src/attr/__init__.pyi src/attr/_version_info.pyi src/attr/converters.pyi"
                " src/attr/exceptions.pyi src/attr/filters.pyi src/attr/setters.pyi"
                " src/attr/validators.pyi tests/typing_example.py"
            ),
            expected_mypy_success=True,
        ),
        Project(
            location="https://github.com/sphinx-doc/sphinx",
            mypy_cmd="{mypy} sphinx",
            pip_cmd="{pip} install babel docutils-stubs types-requests packaging",
            expected_mypy_success=True,
        ),
        Project(
            location="https://github.com/scikit-learn/scikit-learn",
            mypy_cmd="{mypy} sklearn",
            expected_mypy_success=True,
        ),
        Project(
            location="https://github.com/pypa/bandersnatch",
            mypy_cmd="{mypy} src",
            pip_cmd="{pip} install types-filelock types-freezegun types-setuptools",
            expected_mypy_success=True,
        ),
        Project(
            location="https://github.com/hauntsaninja/boostedblob",
            mypy_cmd="{mypy} boostedblob",
            pip_cmd="{pip} install aiohttp uvloop pycryptodome",
            expected_mypy_success=True,
        ),
        Project(
            location="https://github.com/quora/asynq",
            mypy_cmd="{mypy} asynq",
            pip_cmd="{pip} install qcore",
            expected_mypy_success=True,
        ),
        Project(
            location="https://github.com/scrapy/scrapy",
            mypy_cmd="{mypy} scrapy tests",
            pip_cmd="{pip} install attrs types-pyOpenSSL types-setuptools",
            expected_mypy_success=True,
        ),
        Project(
            location="https://github.com/pypa/twine",
            mypy_cmd="{mypy} twine",
            pip_cmd="{pip} install keyring types-requests",
            expected_mypy_success=True,
        ),
        Project(
            location="https://github.com/more-itertools/more-itertools",
            mypy_cmd="{mypy} more_itertools",
            expected_mypy_success=True,
        ),
        Project(
            location="https://github.com/pydata/xarray",
            mypy_cmd="{mypy} .",
            pip_cmd="{pip} install types-PyYAML types-python-dateutil types-pytz",
            expected_mypy_success=True,
        ),
        Project(
            location="https://github.com/pallets/werkzeug",
            mypy_cmd="{mypy} src/werkzeug tests",
            pip_cmd="{pip} install types-setuptools pytest markupsafe",
            expected_mypy_success=True,
        ),
        Project(
            location="https://github.com/pallets/jinja",
            mypy_cmd="{mypy}",
            pip_cmd="{pip} install markupsafe",
            expected_mypy_success=True,
        ),
        Project(
            location="https://github.com/mystor/git-revise",
            mypy_cmd="{mypy} gitrevise",
            expected_mypy_success=True,
        ),
        Project(
            location="https://github.com/PyGithub/PyGithub",
            mypy_cmd="{mypy} github tests",
            pip_cmd="{pip} install types-requests pyjwt",
            expected_mypy_success=True,
        ),
        Project(
            location="https://github.com/we-like-parsers/pegen",
            mypy_cmd="{mypy} src/pegen",
            expected_mypy_success=True,
        ),
        Project(
            location="https://github.com/zulip/zulip",
            mypy_cmd=(
                "{mypy} zerver zilencer zproject tools analytics corporate scripts --platform=linux"
            ),
            pip_cmd=(
                "{pip} install types-PyYAML types-polib types-redis types-Markdown types-decorator"
                " types-pytz types-requests types-python-dateutil types-orjson cryptography"
            ),
            expected_mypy_success=True,
        ),
        Project(
            location="https://github.com/dropbox/stone",
            mypy_cmd="{mypy} stone test",
            pip_cmd="{pip} install types-six",
            expected_mypy_success=True,
        ),
        Project(
            location="https://github.com/yelp/paasta",
            mypy_cmd="{mypy} paasta_tools",
            pip_cmd=(
                "{pip} install types-retry types-tzlocal types-ujson types-python-dateutil"
                " types-pytz types-PyYAML types-requests"
            ),
            expected_mypy_success=True,
        ),
        Project(
            location="https://github.com/PrefectHQ/prefect",
            mypy_cmd="{mypy} src",
            pip_cmd=(
                "{pip} install types-python-dateutil types-requests types-simplejson types-toml"
                " types-croniter types-PyYAML types-python-slugify types-pytz cryptography"
                " SQLAlchemy"
            ),
            expected_mypy_success=True,
        ),
        Project(
            location="https://github.com/pallets/itsdangerous",
            mypy_cmd="{mypy}",
            pip_cmd="{pip} install pytest",
            expected_mypy_success=True,
        ),
        Project(
            location="https://github.com/jab/bidict",
            mypy_cmd="{mypy} bidict",
            pyright_cmd="{pyright}",
            expected_mypy_success=True,
        ),
        Project(
            location="https://github.com/jaraco/zipp",
            mypy_cmd="{mypy} .",
            expected_mypy_success=True,
        ),
        Project(
            location="https://github.com/aaugustin/websockets",
            mypy_cmd="{mypy} --strict src",
            expected_mypy_success=True,
        ),
        Project(
            location="https://github.com/pycqa/isort",
            mypy_cmd="{mypy} --ignore-missing-imports isort",
            pip_cmd="{pip} install types-setuptools",
            expected_mypy_success=True,
        ),
        Project(
            location="https://github.com/aio-libs/aioredis",
            mypy_cmd="{mypy} aioredis --ignore-missing-imports",
            expected_mypy_success=True,
        ),
        Project(
            location="https://github.com/agronholm/anyio",
            mypy_cmd="{mypy} src",
            expected_mypy_success=True,
        ),
        Project(
            location="https://github.com/aio-libs/yarl",
            mypy_cmd="{mypy} --show-error-codes yarl tests",
            pip_cmd="{pip} install multidict",
            expected_mypy_success=True,
        ),
        Project(
            location="https://github.com/freqtrade/freqtrade",
            mypy_cmd="{mypy} freqtrade scripts",
            pyright_cmd="{pyright}",
            pip_cmd=(
                "{pip} install types-cachetools types-requests types-python-dateutil types-tabulate"
                " types-filelock"
            ),
            expected_mypy_success=True,
        ),
        Project(
            location="https://github.com/google/jax",
            mypy_cmd="{mypy} jax",
            pip_cmd="{pip} install types-requests",
            expected_mypy_success=True,
        ),
        Project(
            location="https://github.com/dulwich/dulwich",
            mypy_cmd="{mypy} dulwich",
            pip_cmd="{pip} install types-certifi types-paramiko",
            expected_mypy_success=True,
        ),
        Project(
            location="https://github.com/optuna/optuna",
            mypy_cmd="{mypy} .",
            pip_cmd="{pip} install types-PyYAML types-redis types-setuptools SQLAlchemy",
            expected_mypy_success=True,
        ),
        Project(
            location="https://github.com/trailofbits/manticore",
            mypy_cmd="{mypy}",
            pip_cmd="{pip} install types-protobuf types-PyYAML types-redis types-setuptools",
            expected_mypy_success=True,
        ),
        Project(
            location="https://github.com/aiortc/aiortc",
            mypy_cmd="{mypy} src",
            pip_cmd="{pip} install cryptography",
            expected_mypy_success=True,
        ),
        Project(
            location="https://github.com/Textualize/rich",
            mypy_cmd="{mypy} -p rich --ignore-missing-imports --warn-unreachable",
            pip_cmd="{pip} install attrs",
            expected_mypy_success=True,
        ),
        Project(
            location="https://github.com/dedupeio/dedupe",
            mypy_cmd="{mypy} --ignore-missing-imports dedupe",
            expected_mypy_success=True,
        ),
        Project(
            location="https://github.com/schemathesis/schemathesis",
            mypy_cmd="{mypy} src/schemathesis",
            pip_cmd="{pip} install attrs types-requests types-PyYAML",
            expected_mypy_success=True,
        ),
        Project(
            location="https://github.com/graphql-python/graphql-core",
            mypy_cmd="{mypy} src tests",
            expected_mypy_success=True,
            mypy_cost=70,
        ),
        Project(
            location="https://github.com/Legrandin/pycryptodome",
            mypy_cmd="{mypy} lib",
            expected_mypy_success=True,
        ),
        Project(
            location="https://github.com/niklasf/python-chess",
            mypy_cmd="{mypy} --strict chess",
            expected_mypy_success=True,
        ),
        Project(
            location="https://github.com/pytorch/ignite",
            mypy_cmd="{mypy}",
            expected_mypy_success=True,
        ),
        Project(
            location="https://github.com/pypa/packaging",
            mypy_cmd="{mypy} packaging",
            expected_mypy_success=True,
        ),
        Project(
            location="https://github.com/samuelcolvin/pydantic",
            mypy_cmd="{mypy} pydantic",
            pyright_cmd="{pyright}",
            pip_cmd="{pip} install types-toml",
            expected_mypy_success=True,
        ),
        Project(
            location="https://github.com/encode/starlette",
            mypy_cmd="{mypy} starlette tests",
            pip_cmd="{pip} install types-requests types-PyYAML",
            expected_mypy_success=True,
        ),
        Project(
            location="https://github.com/aio-libs/janus",
            mypy_cmd="{mypy} janus --disallow-untyped-calls --disallow-incomplete-defs --strict",
            expected_mypy_success=True,
        ),
        Project(
            location="https://github.com/alerta/alerta",
            mypy_cmd="{mypy} alerta tests",
            pip_cmd="{pip} install types-PyYAML types-setuptools types-requests types-pytz",
            expected_mypy_success=True,
        ),
        Project(
            location="https://github.com/nolar/kopf",
            mypy_cmd="{mypy} kopf",
            pip_cmd="{pip} install types-setuptools types-PyYAML",
            expected_mypy_success=True,
        ),
        Project(
            location="https://github.com/davidhalter/parso",
            mypy_cmd="{mypy} parso",
            expected_mypy_success=True,
        ),
        Project(
            location="https://github.com/konradhalas/dacite",
            mypy_cmd="{mypy} dacite",
            expected_mypy_success=True,
        ),
        Project(
            location="https://github.com/ilevkivskyi/com2ann",
            mypy_cmd="{mypy} --python-version=3.8 src/com2ann.py src/test_com2ann.py",
            expected_mypy_success=True,
        ),
        Project(
            location="https://github.com/srittau/python-htmlgen",
            mypy_cmd="{mypy} htmlgen test_htmlgen",
            pip_cmd="{pip} install asserts",
            expected_mypy_success=True,
        ),
        Project(
            location="https://github.com/mitmproxy/mitmproxy",
            mypy_cmd="{mypy} .",
            expected_mypy_success=True,
        ),
        Project(
            location="https://github.com/jpadilla/pyjwt",
            mypy_cmd="{mypy} jwt",
            pip_cmd="{pip} install cryptography",
            expected_mypy_success=True,
        ),
        Project(
            location="https://github.com/apache/spark",
            mypy_cmd="{mypy} --config python/mypy.ini python/pyspark",
            pip_cmd="{pip} install numpy",
            expected_mypy_success=True,
            mypy_cost=20,
        ),
        Project(
            location="https://github.com/laowantong/paroxython",
            mypy_cmd="{mypy} paroxython",
            expected_mypy_success=True,
        ),
        Project(
            location="https://github.com/Akuli/porcupine",
            mypy_cmd="{mypy} porcupine more_plugins",
            expected_mypy_success=True,
        ),
        Project(
            location="https://github.com/dropbox/mypy-protobuf",
            mypy_cmd="{mypy} mypy_protobuf/",
            pyright_cmd="{pyright}",
            pip_cmd="{pip} install types-protobuf",
            expected_mypy_success=True,
        ),
        Project(
            location="https://github.com/spack/spack",
            mypy_cmd="{mypy} -p spack -p llnl",
            pyright_cmd="{pyright}",
            expected_mypy_success=True,
        ),
        Project(
            location="https://github.com/johtso/httpx-caching",
            mypy_cmd="{mypy} .",
            pip_cmd="{pip} install types-freezegun types-mock",
            expected_mypy_success=True,
        ),
        Project(
            location="https://github.com/python-poetry/poetry",
            mypy_cmd="{mypy}",
            pip_cmd="{pip} install types-requests",
            expected_mypy_success=True,
        ),
        Project(
            location="https://github.com/awslabs/sockeye",
            mypy_cmd=(
                "{mypy} --ignore-missing-imports --follow-imports=silent @typechecked-files"
                " --no-strict-optional"
            ),
            pip_cmd="{pip} install types-PyYAML",
            expected_mypy_success=True,
        ),
        Project(
            location="https://github.com/wntrblm/nox",
            mypy_cmd="{mypy} nox",
            pip_cmd="{pip} install jinja2 packaging importlib_metadata",
            expected_mypy_success=True,
        ),
        Project(
            location="https://github.com/pandera-dev/pandera",
            mypy_cmd="{mypy} pandera tests",
            pyright_cmd="{pyright}",
            pip_cmd="{pip} install types-click types-PyYAML types-setuptools types-requests",
            expected_mypy_success=True,
        ),
        Project(
            location="https://gitlab.com/cki-project/cki-lib",
            mypy_cmd="{mypy} --strict",
            pip_cmd="{pip} install types-PyYAML types-requests",
            expected_mypy_success=True,
        ),
        Project(
            location="https://github.com/python-jsonschema/check-jsonschema",
            mypy_cmd="{mypy} src",
            pip_cmd="{pip} install types-jsonschema types-requests",
            expected_mypy_success=True,
        ),
        Project(
            location="https://github.com/pybind/pybind11",
            mypy_cmd="{mypy} --exclude '^(tests|docs)/' .",
            pip_cmd="{pip} install nox rich",
            expected_mypy_success=True,
        ),
        Project(
            location="https://github.com/rpdelaney/downforeveryone",
            mypy_cmd="{mypy} .",
            pip_cmd="{pip} install types-requests types-requests",
            expected_mypy_success=True,
        ),
        Project(
            location="https://github.com/DataDog/dd-trace-py",
            mypy_cmd="{mypy}",
            pyright_cmd="{pyright}",
            pip_cmd=(
                "{pip} install attrs types-six types-setuptools types-docutils types-PyYAML"
                " types-protobuf"
            ),
            expected_mypy_success=True,
        ),
        Project(
            location="https://github.com/systemd/mkosi",
            mypy_cmd="{mypy} mkosi",
            pyright_cmd="{pyright}",
            pip_cmd="{pip} install cryptography",
            expected_mypy_success=True,
        ),
        Project(
            location="https://github.com/sympy/sympy",
            mypy_cmd="{mypy} sympy",
            expected_mypy_success=True,
            mypy_cost=70,
        ),
        Project(
            location="https://github.com/nion-software/nionutils",
            mypy_cmd="{mypy} --namespace-packages --strict -p nion.utils",
            expected_mypy_success=True,
        ),
        Project(
            location="https://github.com/PyCQA/flake8-pyi",
            mypy_cmd="{mypy} pyi.py",
            pip_cmd="{pip} install types-pyflakes",
            expected_mypy_success=True,
        ),
        Project(
            location="https://github.com/internetarchive/openlibrary",
            mypy_cmd="{mypy} openlibrary",
            pip_cmd=(
                "{pip} install types-PyYAML types-python-dateutil types-requests types-simplejson"
                " types-Deprecated"
            ),
            expected_mypy_success=True,
        ),
        Project(
            location="https://github.com/JohannesBuchner/imagehash",
            mypy_cmd="{mypy} imagehash",
            pip_cmd="{pip} install numpy types-Pillow",
            expected_mypy_success=True,
        ),
        Project(
            location="https://github.com/Kalmat/PyWinCtl",
            mypy_cmd="{mypy} src/pywinctl",
            pyright_cmd="{pyright}",
            pip_cmd="{pip} install types-setuptools types-pywin32 types-python-xlib",
            expected_mypy_success=True,
        ),
        Project(
            location="https://github.com/mesonbuild/meson",
            mypy_cmd="./run_mypy.py --mypy {mypy}",
            pip_cmd="{pip} install types-PyYAML",
            expected_mypy_success=True,
        ),
        Project(
            location="https://github.com/aio-libs/aiohttp-devtools",
            mypy_cmd="{mypy}",
            pip_cmd="{pip} install aiohttp watchfiles types-pygments",
            expected_mypy_success=True,
        ),
        Project(
            location="https://github.com/sco1/pylox",
            mypy_cmd="{mypy} .",
            pip_cmd="{pip} install attrs",
            expected_mypy_success=True,
            min_python_version=(3, 10),
        ),
        Project(
            location="https://github.com/ppb/ppb-vector",
            mypy_cmd="{mypy} ppb_vector tests",
            pip_cmd="{pip} install hypothesis",
            expected_mypy_success=True,
            min_python_version=(3, 10),
        ),
        Project(
            location="https://github.com/pyppeteer/pyppeteer",
            mypy_cmd="{mypy} pyppeteer --config-file tox.ini",
            pip_cmd="{pip} install .",
        ),
        Project(location="https://github.com/pypa/pip", mypy_cmd="{mypy} src"),
        Project(location="https://github.com/pytorch/vision", mypy_cmd="{mypy}"),
        Project(
            location="https://github.com/tornadoweb/tornado",
            mypy_cmd="{mypy} tornado",
            pip_cmd="{pip} install types-contextvars types-pycurl",
        ),
        Project(
            location="https://github.com/scipy/scipy",
            mypy_cmd="{mypy} scipy",
            pip_cmd="{pip} install numpy",
        ),
        Project(
            location="https://github.com/pycqa/flake8",
            mypy_cmd="{mypy} src tests",
            pip_cmd="{pip} install pytest",
        ),
        Project(
            location="https://github.com/home-assistant/core",
            mypy_cmd="{mypy} homeassistant",
            pip_cmd=(
                "{pip} install attrs pydantic types-setuptools types-atomicwrites types-certifi"
                " types-croniter types-PyYAML types-requests types-python-slugify types-backports"
            ),
            mypy_cost=70,
        ),
        Project(location="https://github.com/kornia/kornia", mypy_cmd="{mypy} kornia"),
        Project(
            location="https://github.com/ibis-project/ibis",
            mypy_cmd="{mypy} --ignore-missing-imports ibis",
            pip_cmd=(
                "{pip} install types-setuptools types-requests types-python-dateutil types-pytz"
                " SQLAlchemy"
            ),
        ),
        Project(
            location="https://github.com/streamlit/streamlit",
            mypy_cmd="{mypy} --config-file=lib/mypy.ini lib scripts",
            pip_cmd=(
                "{pip} install attrs tornado packaging types-toml types-python-dateutil"
                " types-setuptools types-protobuf types-pytz types-requests types-cffi click pytest"
            ),
        ),
        Project(
            location="https://github.com/dragonchain/dragonchain",
            mypy_cmd="{mypy} dragonchain --error-summary",
            pip_cmd="{pip} install types-redis types-requests",
        ),
        Project(
            location="https://github.com/mikeshardmind/SinbadCogs",
            mypy_cmd="{mypy} .",
            pip_cmd="{pip} install attrs types-pytz types-python-dateutil types-PyYAML",
        ),
        Project(
            location="https://github.com/rotki/rotki",
            mypy_cmd="{mypy} rotkehlchen/ tools/data_faker",
            pip_cmd="{pip} install eth-typing types-requests types-setuptools",
        ),
        Project(
            location="https://github.com/arviz-devs/arviz",
            mypy_cmd="{mypy} .",
            pip_cmd="{pip} install pytest types-setuptools types-ujson numpy xarray",
            mypy_cost=20,
        ),
        Project(
            location="https://github.com/urllib3/urllib3",
            mypy_cmd="{mypy} . --exclude setup.py",
            pip_cmd=(
                "{pip} install idna>=2.0.0 cryptography>=1.3.4 tornado>=6.1 pytest trustme==0.9.0"
                " types-backports types-requests"
            ),
        ),
        Project(
            location="https://github.com/common-workflow-language/schema_salad",
            mypy_cmd="MYPYPATH=$MYPYPATH:mypy-stubs {mypy} schema_salad",
            pip_cmd=(
                "{pip} install types-pkg_resources types-requests types-dataclasses"
                " types-setuptools black pytest ruamel.yaml"
            ),
        ),
        Project(
            location="https://github.com/common-workflow-language/cwltool",
            mypy_cmd="MYPYPATH=$MYPYPATH:mypy-stubs {mypy} cwltool/*.py tests/*.py",
            pip_cmd=(
                "{pip} install types-requests types-setuptools types-psutil types-mock cwl-utils"
                " schema-salad ruamel-yaml pytest pytest-httpserver"
            ),
            mypy_cost=20,
        ),
        Project(
            location="https://github.com/FasterSpeeding/Tanjun",
            mypy_cmd="{mypy} tanjun",
            pyright_cmd="{pyright}",
            pip_cmd="{pip} install hikari alluka",
        ),
        Project(
            location="https://github.com/joerick/pyinstrument",
            mypy_cmd="{mypy} pyinstrument",
            pyright_cmd="{pyright}",
        ),
        Project(
            location="https://github.com/Gobot1234/steam.py",
            mypy_cmd="{mypy} steam",
            pyright_cmd="{pyright}",
            pip_cmd="{pip} install cryptography",
        ),
        Project(
            location="https://github.com/cpitclaudel/alectryon",
            mypy_cmd="{mypy} alectryon.py",
            pyright_cmd="{pyright}",
        ),
        Project(
            location="https://github.com/yurijmikhalevich/rclip",
            mypy_cmd="{mypy} rclip",
            pyright_cmd="{pyright}",
        ),
        Project(
            location="https://github.com/psycopg/psycopg",
            mypy_cmd="{mypy}",
            pip_cmd="{pip} install pytest pproxy",
        ),
        Project(location="https://gitlab.com/dkg/python-sop", mypy_cmd="{mypy} --strict sop"),
        Project(
            location="https://github.com/Rapptz/discord.py",
            mypy_cmd="{mypy} discord",
            pyright_cmd="{pyright}",
            pip_cmd="{pip} install types-requests types-setuptools aiohttp",
            mypy_cost=20,
        ),
        Project(
            location="https://github.com/canonical/cloud-init",
            mypy_cmd="{mypy} cloudinit/ tests/ tools/",
            pip_cmd=(
                "{pip} install jinja2 pytest types-jsonschema types-oauthlib types-pyyaml"
                " types-requests types-setuptools"
            ),
            mypy_cost=20,
        ),
        Project(
            location="https://github.com/mongodb/mongo-python-driver",
            mypy_cmd="{mypy} bson gridfs tools pymongo",
            pip_cmd="{pip} install types-requests types-pyOpenSSL cryptography certifi",
        ),
        Project(
            location="https://github.com/artigraph/artigraph",
            mypy_cmd="{mypy}",
            pip_cmd="{pip} install pydantic numpy pytest",
        ),
        Project(
            location="https://github.com/MaterializeInc/materialize",
            mypy_cmd="MYPYPATH=$MYPYPATH:misc/python {mypy} ci misc/python",
            pyright_cmd="{pyright}",
            pip_cmd="{pip} install -r ci/builder/requirements.txt",
            mypy_cost=30,
        ),
        Project(
            location="https://github.com/canonical/operator",
            mypy_cmd="{mypy} ops",
            pyright_cmd="{pyright}",
            pip_cmd="{pip} install types-PyYAML",
        ),
        Project(
            location="https://github.com/astropenguin/xarray-dataclasses",
            mypy_cmd="{mypy} xarray_dataclasses",
            pyright_cmd="{pyright}",
            pip_cmd="{pip} install numpy xarray",
        ),
        Project(
            location="https://github.com/caronc/apprise",
            mypy_cmd="{mypy} .",
            pip_cmd=(
<<<<<<< HEAD
                "{pip} install types-six types-mock cryptography types-requests types-PyYAML"
                " types-Markdown pytest certifi"
=======
                "{pip} install types-six types-mock cryptography types-requests "
                "types-PyYAML types-Markdown pytest certifi babel"
>>>>>>> 72c9d09d
            ),
        ),
        Project(
            location="https://github.com/daveleroy/sublime_debugger",
            mypy_cmd="{mypy} modules --namespace-packages",
            pip_cmd="{pip} install certifi",
        ),
        Project(
            location="https://github.com/Finistere/antidote",
            mypy_cmd="{mypy} .",
            pyright_cmd="{pyright}",
            pip_cmd="{pip} install pytest",
        ),
        Project(
            location="https://github.com/cognitedata/Expression",
            mypy_cmd="{mypy} .",
            pyright_cmd="{pyright}",
            pip_cmd="{pip} install pytest",
        ),
        Project(
            location="https://github.com/pyodide/pyodide",
            mypy_cmd="{mypy} src pyodide-build --exclude 'setup.py|^src/tests|conftest.py'",
            pip_cmd="{pip} install packaging types-docutils types-pyyaml types-setuptools numpy",
        ),
        Project(
            location="https://github.com/bokeh/bokeh",
            mypy_cmd="{mypy} src release",
            pip_cmd="{pip} install types-boto tornado numpy jinja2 selenium",
        ),
        Project(
            location="https://github.com/pandas-dev/pandas-stubs",
            mypy_cmd="{mypy} pandas-stubs tests",
            pyright_cmd="{pyright}",
            expected_pyright_success=True,
            mypy_cost=20,
        ),
        Project(
            location="https://github.com/enthought/comtypes",
            mypy_cmd="{mypy} comtypes --platform win32",
            pip_cmd="{pip} install numpy",
        ),
        Project(
            location="https://github.com/mit-ll-responsible-ai/hydra-zen",
            mypy_cmd="{mypy} src",
            pyright_cmd="{pyright}",
            pip_cmd="{pip} install pydantic beartype hydra-core",
            mypy_cost=30,
        ),
        Project(
            location="https://github.com/Toufool/AutoSplit",
            mypy_cmd="{mypy} src",
            pyright_cmd="{pyright} src",
            pip_cmd=(
                "{pip} install certifi ImageHash numpy packaging PyWinCtl PySide6-Essentials"
                " types-D3DShot types-keyboard types-Pillow types-psutil types-PyAutoGUI"
                " types-pyinstaller types-pywin32 types-requests types-toml"
            ),
        ),
        Project(
            location="https://github.com/Avasam/speedrun.com_global_scoreboard_webapp",
            mypy_cmd="{mypy} backend",
            pyright_cmd="{pyright}",
            pip_cmd=(
                "{pip} install Flask PyJWT requests-cache types-Flask-SQLAlchemy types-httplib2"
                " types-requests"
            ),
            mypy_cost=30,
        ),
        Project(
            location="https://github.com/pwndbg/pwndbg",
            mypy_cmd="{mypy} pwndbg",
            pip_cmd="{pip} install types-gdb",
        ),
        Project(
            location="https://github.com/keithasaurus/koda-validate",
            mypy_cmd="{mypy} koda_validate --strict",
            pyright_cmd="{pyright}",
            pip_cmd="{pip} install koda",
        ),
    ]
    assert len(projects) == len({p.name for p in projects})
    return projects<|MERGE_RESOLUTION|>--- conflicted
+++ resolved
@@ -771,13 +771,8 @@
             location="https://github.com/caronc/apprise",
             mypy_cmd="{mypy} .",
             pip_cmd=(
-<<<<<<< HEAD
-                "{pip} install types-six types-mock cryptography types-requests types-PyYAML"
-                " types-Markdown pytest certifi"
-=======
                 "{pip} install types-six types-mock cryptography types-requests "
-                "types-PyYAML types-Markdown pytest certifi babel"
->>>>>>> 72c9d09d
+                " types-Markdown pytest certifi babel"
             ),
         ),
         Project(
